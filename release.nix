{ nixpkgs ? <nixpkgs>
, systems ? [ "x86_64-linux" "i686-linux" ]
, hydraJobset ? "ip2unix/master"
, purgeUrl ? null
, badgeTitle ? "builds"
}:

let
  lib = import "${nixpkgs}/lib";

  # This is with all the *required* dependencies only.
  withSystem = fun: system: let
    pkgs = import nixpkgs { inherit system; };
    attrs = fun pkgs;
  in pkgs.stdenv.mkDerivation (attrs // rec {
    inherit (import ./. { inherit pkgs; }) name version src;

    mesonFlags = [ "-Dtest-timeout=3600" ] ++ attrs.mesonFlags or [];

    nativeBuildInputs = [ pkgs.meson pkgs.ninja pkgs.pkgconfig ]
                     ++ attrs.nativeBuildInputs or [];
    buildInputs = [ pkgs.libyamlcpp ] ++ attrs.buildInputs or [];

    doCheck = attrs.doCheck or true;

    doInstallCheck = attrs.doInstallCheck or true;
    installCheckPhase = attrs.installCheckPhase or ''
      found=0
      for man in "$out/share/man/man1"/ip2unix.1*; do
        test -s "$man" && found=1
      done
      expected=${if attrs.requireManpage or true then "1" else "0"}
      if [ $found -ne $expected ]; then
        echo "ASSERTION: Manpage found($found) != expected($expected)" >&2
        exit 1
      fi
    '';
  });

  # Bare minimum dependencies plus pytest for integration tests.
  withSystemAndTests = fun: system: let
    funWithTests = pkgs: let
      funAttrs = fun pkgs;
    in funAttrs // {
      nativeBuildInputs = [
        pkgs.python3Packages.pytest pkgs.python3Packages.pytest-timeout
      ] ++ funAttrs.nativeBuildInputs or [];
      postConfigure = ''
        grep -qF 'Program pytest found: YES' meson-logs/meson-log.txt
        ${funAttrs.postConfigure or ""}
      '';
    };
  in withSystem funWithTests system;

  # All the dependencies including optional ones.
  withSystemFull = fun: system: let
    funFull = pkgs: let
      funAttrs = fun pkgs;
    in funAttrs // {
      nativeBuildInputs = [
        pkgs.asciidoc pkgs.libxslt.bin pkgs.docbook_xml_dtd_45 pkgs.docbook_xsl
        pkgs.libxml2.bin pkgs.docbook5 pkgs.systemd
      ] ++ funAttrs.nativeBuildInputs or [];
      postConfigure = ''
        grep -qF 'Program systemd-socket-activate found: YES' \
          meson-logs/meson-log.txt
        ${funAttrs.postConfigure or ""}
      '';
    };
  in withSystemAndTests funFull system;

  forEachSystem = fun: lib.genAttrs systems (withSystem fun);
  testForEachSystem = fun: lib.genAttrs systems (withSystemAndTests fun);
  fullForEachSystem = fun : lib.genAttrs systems (withSystemFull fun);

  mkManpageJobs = attrsFun: {
    no-manpage = testForEachSystem (pkgs: (attrsFun pkgs) // {
      requireManpage = false;
    });

    asciidoc.with-validation = testForEachSystem (pkgs: (attrsFun pkgs) // {
      nativeBuildInputs = [
        pkgs.libxslt.bin pkgs.docbook_xml_dtd_45 pkgs.docbook_xsl
        pkgs.libxml2.bin pkgs.docbook5

        # We want to pass the -v argument to a2x so that if we get a validation
        # error it's actually shown in the build log. The reason we don't do
        # this by default is because it would cause unnecessary build output
        # when built on other systems.
        (pkgs.runCommand "a2x-wrapped" {
          nativeBuildInputs = [ pkgs.makeWrapper ];
          a2x = "${pkgs.asciidoc}/bin/a2x";
        } ''
          mkdir -p "$out/bin"
          makeWrapper "$a2x" "$out/bin/a2x" --add-flags -v
          ln -s ${lib.escapeShellArg pkgs.asciidoc}/bin/asciidoc "$out/bin"
        '')
      ] ++ (attrsFun pkgs).nativeBuildInputs or [];
      postConfigure = ''
        grep -qF 'Program xmllint found: YES' meson-logs/meson-log.txt
        ${(attrsFun pkgs).postConfigure or ""}
      '';
    });

    asciidoc.without-validation = testForEachSystem (pkgs: (attrsFun pkgs) // {
      nativeBuildInputs = [
        pkgs.asciidoc pkgs.libxslt.bin pkgs.docbook_xml_dtd_45 pkgs.docbook_xsl
      ] ++ (attrsFun pkgs).nativeBuildInputs or [];
      postConfigure = ''
        grep -qF 'Program a2x found: YES' meson-logs/meson-log.txt
        ${(attrsFun pkgs).postConfigure or ""}
      '';
    });

    asciidoctor = testForEachSystem (pkgs: (attrsFun pkgs) // {
      nativeBuildInputs = [ pkgs.asciidoctor ]
                       ++ (attrsFun pkgs).nativeBuildInputs or [];
      postConfigure = ''
        grep -qF 'Program asciidoctor found: YES' meson-logs/meson-log.txt
        ${(attrsFun pkgs).postConfigure or ""}
      '';
    });
  };

  tests.configurations = {
    minimal.no-tests = forEachSystem (pkgs: {
      requireManpage = false;
      nativeBuildInputs = [ pkgs.python3 ];
    });
    minimal.tested = testForEachSystem (lib.const { requireManpage = false; });

    systemd = mkManpageJobs (pkgs: {
      nativeBuildInputs = [ pkgs.systemd ];
      postConfigure = ''
        grep -qF 'Program systemd-socket-activate found: YES' \
          meson-logs/meson-log.txt
      '';
    });
    no-systemd = mkManpageJobs (lib.const {
      mesonFlags = [ "-Dsystemd-support=false" ];
    });

    # This is to make sure AsciiDoc is picked over Asciidoctor when generating
    # the manpage.
    default-asciidoc = forEachSystem (pkgs: {
      requireManpage = true;
      nativeBuildInputs = [
        pkgs.libxslt.bin pkgs.docbook_xml_dtd_45 pkgs.docbook_xsl
        pkgs.libxml2.bin pkgs.docbook5 pkgs.asciidoc pkgs.python3
        (pkgs.writeScriptBin "asciidoctor" "#!${pkgs.stdenv.shell}\nexit 1")
      ];
    });
  };

  tests.full = fullForEachSystem (lib.const {});

  tests.repeat100 = fullForEachSystem (pkgs: {
    checkPhase = ''
      meson test --print-errorlogs --repeat=100
    '';
  });

  tests.no-hardening = fullForEachSystem (pkgs: {
    hardeningDisable = [ "all" ];
  });

  tests.vm = {
    systemd = lib.genAttrs systems (system: (import ./tests/vm/systemd.nix {
      inherit system;
      pkgs = import nixpkgs { inherit system; config = {}; };
    }).test);
  };

<<<<<<< HEAD
  tests.sanitizer = lib.mapAttrs (name: let
    genDrv = { fun ? forEachSystem, override ? x: {} }: fun (super: {
      mesonFlags = [ "-Db_sanitize=${name}" ];
      mesonBuildType = "debug";
      disableHardening = [ "all" ];
      doInstallCheck = false;
      nativeBuildInputs = [ super.python3 ];
    } // override super);
  in genDrv) {
    # FIXME: Currently those do not work with integration tests because
    #        lib[at]san runtimes need to be the initial library to be loaded.
    address = {};

    thread.fun = fun: let
      supportedSystems = lib.remove "i686-linux" systems;
    in lib.genAttrs supportedSystems (withSystem fun);

    undefined.fun = fullForEachSystem;
=======
  tests.programs = let
    mkProgramTest = system: path: import path {
      pkgs = import nixpkgs { inherit system; config = {}; };
    };
  in lib.mapAttrs (lib.const (lib.mapAttrs mkProgramTest)) {
    rsession.x86_64-linux = tests/programs/rsession.nix;
>>>>>>> 99a188fd
  };

  coverage = fullForEachSystem (pkgs: {
    nativeBuildInputs = [ pkgs.lcov ];

    mesonFlags = [ "-Db_coverage=true" ];

    installPhase = ''
      ninja coverage-html 2>&1 | tee metrics.log >&2

      mkdir -p "$out/nix-support"
      sed -n -e '/^Overall coverage rate:$/,/^[^ ]/ {
        s/^ \+lines\.*: \([0-9.]\+\)%.*/lineCoverage \1 %/p
        s/^ \+functions\.*: \([0-9.]\+\)%.*/functionCoverage \1 %/p
      }' metrics.log > "$out/nix-support/hydra-metrics"

      if $(wc -l < "$out/nix-support/hydra-metrics") -ne 2; then
        echo "Failed to get coverage statistics." >&2
        exit 1
      fi

      mv meson-logs/coveragereport "$out/coverage"
      echo "report coverage $out/coverage" \
        > "$out/nix-support/hydra-build-products"
    '';

    doInstallCheck = false;
  });

  jobs = {
    inherit tests coverage;
  };

in jobs // {
  badge = import nix/badge.nix {
    pkgs = import nixpkgs {};
    inherit hydraJobset purgeUrl badgeTitle;
    constituents = lib.collect lib.isDerivation jobs;
  };
}<|MERGE_RESOLUTION|>--- conflicted
+++ resolved
@@ -171,7 +171,14 @@
     }).test);
   };
 
-<<<<<<< HEAD
+  tests.programs = let
+    mkProgramTest = system: path: import path {
+      pkgs = import nixpkgs { inherit system; config = {}; };
+    };
+  in lib.mapAttrs (lib.const (lib.mapAttrs mkProgramTest)) {
+    rsession.x86_64-linux = tests/programs/rsession.nix;
+  };
+
   tests.sanitizer = lib.mapAttrs (name: let
     genDrv = { fun ? forEachSystem, override ? x: {} }: fun (super: {
       mesonFlags = [ "-Db_sanitize=${name}" ];
@@ -190,14 +197,6 @@
     in lib.genAttrs supportedSystems (withSystem fun);
 
     undefined.fun = fullForEachSystem;
-=======
-  tests.programs = let
-    mkProgramTest = system: path: import path {
-      pkgs = import nixpkgs { inherit system; config = {}; };
-    };
-  in lib.mapAttrs (lib.const (lib.mapAttrs mkProgramTest)) {
-    rsession.x86_64-linux = tests/programs/rsession.nix;
->>>>>>> 99a188fd
   };
 
   coverage = fullForEachSystem (pkgs: {
